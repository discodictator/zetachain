--- conflicted
+++ resolved
@@ -42,14 +42,7 @@
         if (msg.sender != address(connector)) revert InvalidCaller(msg.sender);
     }
 
-<<<<<<< HEAD
     function _isValidChainId(uint256 chainId) internal view returns (bool) {
-=======
-    /**
-     * @dev Useful for contracts that inherit from this one
-     */
-    function isValidChainId(uint256 chainId) internal view returns (bool) {
->>>>>>> d651c446
         return (keccak256(interactorsByChainId[chainId]) != keccak256(new bytes(0)));
     }
 
